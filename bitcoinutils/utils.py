# Copyright (C) 2018-2022 The python-bitcoin-utils developers
#
# This file is part of python-bitcoin-utils
#
# It is subject to the license terms in the LICENSE file found in the top-level
# directory of this distribution.
#
# No part of python-bitcoin-utils, including this file, may be copied, modified,
# propagated, or distributed except according to the terms contained in the
# LICENSE file.

from __future__ import annotations
from typing import TYPE_CHECKING

if TYPE_CHECKING:
    from bitcoinutils.keys import PublicKey
    from bitcoinutils.script import Script
    from decimal import Decimal
    from typing import Tuple

import hashlib
from ecdsa import ellipticcurve  # type: ignore
from bitcoinutils.constants import SATOSHIS_PER_BITCOIN, LEAF_VERSION_TAPSCRIPT
from bitcoinutils.schnorr import full_pubkey_gen, point_add, point_mul, G

# clean whatever is not used!
class Secp256k1Params:
    # ECDSA curve using secp256k1 is defined by: y**2 = x**3 + 7
    # This is done modulo p which (secp256k1) is:
    # p is the finite field prime number and is equal to:
    # 2^256 - 2^32 - 2^9 - 2^8 - 2^7 - 2^6 - 2^4 - 1
    # Note that we could also get that from ecdsa lib from the curve, e.g.:
    # SECP256k1.__dict__['curve'].__dict__['_CurveFp__p']
    _p = 0xFFFFFFFFFFFFFFFFFFFFFFFFFFFFFFFFFFFFFFFFFFFFFFFFFFFFFFFEFFFFFC2F
    # Curve's a and b are (y**2 = x**3 + a*x + b)
    _a = 0x0000000000000000000000000000000000000000000000000000000000000000
    _b = 0x0000000000000000000000000000000000000000000000000000000000000007
    # Curve's generator point is:
    _Gx = 0x79BE667EF9DCBBAC55A06295CE870B07029BFCDB2DCE28D959F2815B16F81798
    _Gy = 0x483ADA7726A3C4655DA4FBFC0E1108A8FD17B448A68554199C47D08FFB10D4B8
    # prime number of points in the group (the order)
    _order = 0xFFFFFFFFFFFFFFFFFFFFFFFFFFFFFFFEBAAEDCE6AF48A03BBFD25E8CD0364141

    # field
    _field = 0xFFFFFFFFFFFFFFFFFFFFFFFFFFFFFFFFFFFFFFFFFFFFFFFFFFFFFFFEFFFFFC2F

    # The ECDSA curve (secp256k1) is:
    # Note that we could get that from ecdsa lib, e.g.:
    # SECP256k1.__dict__['curve']
    _curve = ellipticcurve.CurveFp(_p, _a, _b)

    # The generator base point is:
    # Note that we could get that from ecdsa lib, e.g.:
    # SECP256k1.__dict__['generator']
    _G = ellipticcurve.Point(_curve, _Gx, _Gy, _order)


class ControlBlock:
    """Represents a control block for spending a taproot script path

    Attributes
    ----------
    pubkey : PublicKey
        the internal public key object
    script_to_spend : Script
        the tapscript leaf that we want to spend
    scripts : list[ list[Script] ]
        a list of list of Scripts describing the merkle tree of scripts to commit

    Methods
    -------
    to_bytes()
        returns the control block as bytes
    to_hex()
        returns the control block as a hexadecimal string
    """

    def __init__(self, pubkey: PublicKey, script_to_spend=None, scripts=None, is_odd = False):
        """
        Parameters
        ----------
        pubkey : PublicKey
            the internal public key object
        script_to_spend : Script (ignored for now)
            the tapscript leaf that we want to spend
        scripts : bytes
            concatenated path (leafs/branches) hashes in bytes
        """
        # script_to_spend is ignored for now - needed for automatically
        # constructing the merkle path
        self.pubkey = pubkey
        self.script_to_spend = script_to_spend
        self.scripts = scripts
        self.is_odd = is_odd

    def to_bytes(self) -> bytes:
        leaf_version = bytes([ (1 if self.is_odd else 0) + LEAF_VERSION_TAPSCRIPT])
        # x-only public key is required
        pub_key = bytes.fromhex(self.pubkey.to_x_only_hex())
        merkle_path = b""
        # get merkle path from scripts, if any
        # TODO currently the manually constructed merkle path is passed
        if self.scripts:
            merkle_path = self.scripts  # manually constructed path
        return leaf_version + pub_key + merkle_path

    def to_hex(self):
        """Converts object to hexadecimal string"""
        return b_to_h(self.to_bytes())

def get_tag_hashed_merkle_root(
    scripts: None | Script | list[Script] | list[list[Script]],
) -> bytes:
    """Tag hashed merkle root of all scripts - tag hashes tapleafs and branches
    as needed.

    Scripts is a list of list of Scripts describing the merkle tree of scripts to commit
    Example of scripts' list:  [ [A, B], C ]
    """
    # empty scripts or empty list
    if not scripts:
        return b""
    # print('1')
    # if not list return tapleaf_hash of Script
    if not isinstance(scripts, list):
        # print('2')
        return tapleaf_tagged_hash(scripts)
    # list
    else:
        if len(scripts) == 0:
            # print('3')
            return b""
        elif len(scripts) == 1:
            # print('4')
            return get_tag_hashed_merkle_root(scripts[0])
        elif len(scripts) == 2:
            # print('5')
            left = get_tag_hashed_merkle_root(scripts[0])
            right = get_tag_hashed_merkle_root(scripts[1])
            return tapbranch_tagged_hash(left, right)
        else:
            # Raise an error if a branch node contains more than two elements
            raise ValueError("Invalid Merkle branch: List cannot have more than 2 branches.")


def to_satoshis(num: int | float | Decimal):
    """
    Converts from any number type (int/float/Decimal) to satoshis (int)
    """
    # we need to round because of how floats are stored internally:
    # e.g. 0.29 * 100000000 = 28999999.999999996
    return int(round(num * SATOSHIS_PER_BITCOIN))


def prepend_varint(data: bytes) -> bytes:
    """
    Counts bytes and returns them with their varint (or compact size) prepended.
    """
    varint_bytes = encode_varint(len(data))
    return varint_bytes + data


def encode_varint(i: int) -> bytes:
    """
    Encode a potentially very large integer into varint bytes. The length should be
    specified in little-endian.

    https://bitcoin.org/en/developer-reference#compactsize-unsigned-integers
    """
    if i < 253:
        return bytes([i])
    elif i < 0x10000:
        return b"\xfd" + i.to_bytes(2, "little")
    elif i < 0x100000000:
        return b"\xfe" + i.to_bytes(4, "little")
    elif i < 0x10000000000000000:
        return b"\xff" + i.to_bytes(8, "little")
    else:
        raise ValueError("Integer is too large: %d" % i)


def is_address_bech32(address: str) -> bool:
    """
    Returns if an address (string) is bech32 or not
    """
    if not address:
        return False
    
    CHARSET = "qpzry9x8gf2tvdw0s3jn54khce6mua7l"
    # Check if the string has valid characters
    for char in address:
        if char.lower() not in CHARSET:
            return False
    try:
        hrp, data = address.lower().split("1")
    except ValueError:
        return False
    # Check if the human-readable part (hrp) and data part are of appropriate lengths
    if len(hrp) < 1 or len(data) < 6:
        return False
    return True

def vi_to_int(byteint: bytes) -> Tuple[int, int]:
    """
    Converts varint bytes to int
    """
    if not isinstance(byteint, (bytes)):
        raise Exception("Byteint must be a list or defined as bytes")

    ni = byteint[0]
    if ni < 253:
        return ni, 1
    if ni == 253:  # integer of 2 bytes
        size = 2
    elif ni == 254:  # integer of 4 bytes
        size = 4
    else:  # integer of 8 bytes
        size = 8
    return int.from_bytes(byteint[1 : 1 + size][::-1], "big"), size + 1

<<<<<<< HEAD
=======

# TODO name hex_to_bytes ??
def to_bytes(string: str, unhexlify: bool = True) -> bytes:
    """
    Converts a hex string to bytes
    """
    if not string:
        return b""
    if unhexlify:
        try:
            if isinstance(string, bytes):
                string = string.decode()
            s = bytes.fromhex(string)
            return s
        except (TypeError, ValueError):
            pass
    if isinstance(string, bytes):
        return string
    else:
        return bytes(string, "utf8")


>>>>>>> 8920af17
def add_magic_prefix(message: str) -> bytes:
    """
    Required prefix when signing a message
    """
    magic_prefix = b"\x18Bitcoin Signed Message:\n"
    # need to use varint for big messages
    # note that previously big-endian was used but varint uses little-endian
    # successfully tested with signatures from bitcoin core but keep this in mind
    message_size = encode_varint(len(message))
    message_encoded = message.encode("utf-8")
    message_magic = magic_prefix + message_size + message_encoded
    return message_magic


def tagged_hash(data: bytes, tag: str) -> bytes:
    """
    Tagged hashes ensure that hashes used in one context can not be used in another.
    It is used extensively in Taproot

    A tagged hash is: SHA256( SHA256("TapTweak") ||
                              SHA256("TapTweak") ||
                              data
                            )
    """

    tag_digest = hashlib.sha256(tag.encode()).digest()
    return hashlib.sha256(tag_digest + tag_digest + data).digest()


def calculate_tweak(
    pubkey: PublicKey, scripts: None | Script | list[Script] | list[list[Script]]
) -> int:
    """
    Calculates the tweak to apply to the public and private key when required.
    """

    # only the x coordinate is tagged_hash'ed
    key_x = pubkey.to_bytes()[:32]

    if not scripts:
        tweak = tagged_hash(key_x, "TapTweak")
    else:
        # if also script spending this should include the tapleaf of the
        # versioned script!
        merkle_root = get_tag_hashed_merkle_root(scripts)
        tweak = tagged_hash(key_x + merkle_root, "TapTweak")

    # we convert to int for later elliptic curve  arithmetics
    tweak_int = b_to_i(tweak)

    return tweak_int


def tapleaf_tagged_hash(script: Script) -> bytes:
    """Calculates the tagged hash for a tapleaf"""
    script_part = bytes([LEAF_VERSION_TAPSCRIPT]) + prepend_varint(script.to_bytes())
    return tagged_hash(script_part, "TapLeaf")


def tapbranch_tagged_hash(thashed_a: bytes, thashed_b: bytes) -> bytes:
    """Calculates the tagged hash for a tapbranch"""
    # order - smaller left side
    if thashed_a < thashed_b:
        return tagged_hash(thashed_a + thashed_b, "TapBranch")
    else:
        return tagged_hash(thashed_b + thashed_a, "TapBranch")


def negate_privkey(key: bytes) -> str:
    """Negate private key, if necessary"""

    # get the public key from BIP-340 schnorr ref impl.
    internal_pubkey_bytes = full_pubkey_gen(key)
    pubkey_hex = internal_pubkey_bytes.hex()

    # negate private key if necessary
    if int(pubkey_hex[64:], 16) % 2 == 0:
        negated_key = h_to_i(key.hex())
    else:
        key_secret_exponent = h_to_i(key.hex())
        # negate private key
        negated_key = Secp256k1Params._order - key_secret_exponent

    return f"{negated_key:064x}"


# def negate_pubkey(key: bytes) -> str:
#    '''Negate public key, if necessary'''
#
#    # convert public key bytes to tuple Point
#    x = h_to_i( key[:32].hex() )
#    y = h_to_i( key[32:].hex() )
#
#    # negate public key if necessary
#    if y % 2 != 0:
#        y = Secp256k1Params._field - y
#
#    return f'{x:064x}{y:064x}'


def tweak_taproot_pubkey(internal_pubkey: bytes, tweak: int) -> Tuple[bytes, bool]:
    """
    Tweaks the public key with the specified tweak. Required to create the
    taproot public key from the internal key.
    """

    # calculate tweak
    # tweak_int = calculate_tweak( internal_pubkey, script )

    # convert public key bytes to tuple Point
    x = h_to_i(internal_pubkey[:32].hex())
    y = h_to_i(internal_pubkey[32:].hex())

    # if y is odd then negate y (effectively P) to make it even and equivalent
    # to a 02 compressed pk
    if y % 2 != 0:
        y = Secp256k1Params._field - y
    P = (x, y)

    # apply tweak to public key (Q = P + th*G)
    Q = point_add(P, (point_mul(G, tweak)))

    # stores if it's odd to correct the control block bit
    is_odd = False

    # negate Q as well before returning ?!?
    if Q[1] % 2 != 0:  # type: ignore
        is_odd = True
        Q = (Q[0], Secp256k1Params._field - Q[1])  # type: ignore

    # print(f'Tweaked Public Key: {Q[0]:064x}{Q[1]:064x}')
    return bytes.fromhex(f"{Q[0]:064x}{Q[1]:064x}"), is_odd # type: ignore


def tweak_taproot_privkey(privkey: bytes, tweak: int) -> bytes:
    """
    Tweaks the private key before signing with it. Check if public key's y
    is even and negate the private key before tweaking if it is not.
    """

    # get the public key from BIP-340 schnorr ref impl.
    internal_pubkey_bytes = full_pubkey_gen(privkey)

    # tweak_int = calculate_tweak( internal_pubkey_bytes, script )

    internal_pubkey_hex = internal_pubkey_bytes.hex()

    # negate private key if necessary
    if int(internal_pubkey_hex[64:], 16) % 2 == 0:
        negated_key = privkey.hex()
    else:
        negated_key = negate_privkey(privkey)

    # The tweaked private key can be computed by d + hash(P || S)
    # where d is the normal private key, P is the normal public key
    # and S is the alt script, if any (empty script, if none?? TODO)
    tweaked_privkey_int = (h_to_i(negated_key) + tweak) % Secp256k1Params._order

    # print(f'Tweaked Private Key:', hex(tweaked_privkey_int)[2:])
    return bytes.fromhex(f"{tweaked_privkey_int:064x}")


#
# Basic conversions between bytes (b), hexadecimal (h) and integer (i)
# Some were trivial but included for consistency.
#
def b_to_h(b: bytes) -> str:
    """Converts bytes to hexadecimal string"""
    return b.hex()


def h_to_b(h: str) -> bytes:
    """Converts bytes to hexadecimal string"""
    return bytes.fromhex(h)


def h_to_i(hex_str: str) -> int:
    """Converts a string hexadecimal to a number"""
    return int(hex_str, base=16)


def i_to_h64(i: int) -> str:
    """Converts an int to a string hexadecimal (padded to 64 hex chars)"""
    return f"{i:064x}"


# def i_to_h(i: int) -> str:
#    """Converts an int to a string hexadecimal (no padding)"""
#    return f"{i:x}"


# to convert hashes to ints we need byteorder BIG...
def b_to_i(b: bytes) -> int:
    """Converts a bytes to a number"""
    return int.from_bytes(b, byteorder="big")

def i_to_b32(i: int) -> bytes:
    """Converts a integer to bytes"""
    return i.to_bytes(32, byteorder="big")

def i_to_b(i: int) -> bytes:
    """Converts a integer to bytes"""
    # determine the number of bytes required to represent the integer
    byte_length = (i.bit_length() + 7) // 8
    return i.to_bytes(byte_length, "big")

# TODO are these required - maybe bytestoint and inttobytes are only required?!?<|MERGE_RESOLUTION|>--- conflicted
+++ resolved
@@ -218,31 +218,7 @@
         size = 8
     return int.from_bytes(byteint[1 : 1 + size][::-1], "big"), size + 1
 
-<<<<<<< HEAD
-=======
-
-# TODO name hex_to_bytes ??
-def to_bytes(string: str, unhexlify: bool = True) -> bytes:
-    """
-    Converts a hex string to bytes
-    """
-    if not string:
-        return b""
-    if unhexlify:
-        try:
-            if isinstance(string, bytes):
-                string = string.decode()
-            s = bytes.fromhex(string)
-            return s
-        except (TypeError, ValueError):
-            pass
-    if isinstance(string, bytes):
-        return string
-    else:
-        return bytes(string, "utf8")
-
-
->>>>>>> 8920af17
+
 def add_magic_prefix(message: str) -> bytes:
     """
     Required prefix when signing a message
